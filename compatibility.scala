--- conflicted
+++ resolved
@@ -1,10 +1,7 @@
 package Chisel
 
 import chisel3.{ iotesters => ciot }
-<<<<<<< HEAD
-=======
 import java.io.File
->>>>>>> 4654067e
 
 /**
   * Provide "Chisel" interface to specific chisel3 internals.
@@ -13,10 +10,6 @@
   type ChiselFlatSpec = ciot.ChiselFlatSpec
   type ChiselPropSpec = ciot.ChiselPropSpec
   type PeekPokeTester[+T <: Module] = ciot.PeekPokeTester[T]
-<<<<<<< HEAD
-  type Backend = ciot.Backend
-=======
->>>>>>> 4654067e
   type HWIOTester = ciot.HWIOTester
   type SteppedHWIOTester = ciot.SteppedHWIOTester
   type OrderedDecoupledHWIOTester = ciot.OrderedDecoupledHWIOTester
@@ -26,27 +19,6 @@
       ciot.chiselMain(args, dutGen, testerGen)
     }
   }
-<<<<<<< HEAD
-  
-  /**
-    * Runs the ClassicTester and returns a Boolean indicating test success or failure
-    * @@backendType determines whether the ClassicTester uses verilator or the firrtl interpreter to simulate the circuit
-    * Will do intermediate compliation steps to setup the backend specified, including cpp compilation for the verilator backend and firrtl IR compilation for the firrlt backend
-    */
-  object runPeekPokeTester {
-    def apply[T <: Module](dutGen: () => T, backendType: String = "firrtl")(testerGen: (T, Option[ciot.Backend]) => ciot.PeekPokeTester[T]): Boolean = {
-      ciot.runPeekPokeTester(dutGen, backendType)(testerGen)
-    }
-  }
-  
-  /**
-    * Runs the ClassicTester using the verilator backend without doing Verilator compilation and returns a Boolean indicating success or failure
-    * Requires the caller to supply path the already compile Verilator binary
-    */
-  object runPeekPokeTesterWithVerilatorBinary {
-    def apply[T <: Module](dutGen: () => T, verilatorBinaryFilePath: String)(testerGen: (T, Option[ciot.Backend]) => ciot.PeekPokeTester[T]): Boolean = {
-      ciot.runPeekPokeTesterWithVerilatorBinary(dutGen, verilatorBinaryFilePath)(testerGen)
-=======
 
   object Driver {
     /**
@@ -73,7 +45,6 @@
     def run[T <: Module](dutGen: () => T, cmd: Seq[String])(
         testerGen: T => ciot.PeekPokeTester[T]): Boolean = {
       ciot.Driver.run(dutGen, cmd)(testerGen)
->>>>>>> 4654067e
     }
   }
 }
// See LICENSE for license details.

enablePlugins(SiteScaladocPlugin)

def scalacOptionsVersion(scalaVersion: String): Seq[String] = {
  Seq() ++ {
    // If we're building with Scala > 2.11, enable the compile option
    //  switch to support our anonymous Bundle definitions:
    //  https://github.com/scala/bug/issues/10047
    CrossVersion.partialVersion(scalaVersion) match {
      case Some((2, scalaMajor: Long)) if scalaMajor < 12 => Seq()
      case _ => Seq("-Xsource:2.11")
    }
  }
}

def javacOptionsVersion(scalaVersion: String): Seq[String] = {
  Seq() ++ {
    // Scala 2.12 requires Java 8. We continue to generate
    //  Java 7 compatible code for Scala 2.11
    //  for compatibility with old clients.
    CrossVersion.partialVersion(scalaVersion) match {
      case Some((2, scalaMajor: Long)) if scalaMajor < 12 =>
        Seq("-source", "1.7", "-target", "1.7")
      case _ =>
        Seq("-source", "1.8", "-target", "1.8")
    }
  }
}

val defaultVersions = Seq(
<<<<<<< HEAD
  "edu.berkeley.cs" %% "firrtl" % "1.4-20200728-SNAPSHOT",
  "edu.berkeley.cs" %% "treadle" % "1.3-20200728-SNAPSHOT"
=======
  "edu.berkeley.cs" %% "firrtl" % "1.4-SNAPSHOT",
  "edu.berkeley.cs" %% "treadle" % "1.3-SNAPSHOT"
>>>>>>> e8f2e9f8
)

lazy val commonSettings = Seq (
  resolvers ++= Seq(
    Resolver.sonatypeRepo("snapshots"),
    Resolver.sonatypeRepo("releases")
  ),
  organization := "edu.berkeley.cs",
<<<<<<< HEAD
  version := "3.4-20200728-SNAPSHOT",
=======
  version := "3.4-SNAPSHOT",
>>>>>>> e8f2e9f8
  autoAPIMappings := true,
  scalaVersion := "2.12.11",
  crossScalaVersions := Seq("2.12.11", "2.11.12"),
  scalacOptions := Seq("-deprecation", "-feature") ++ scalacOptionsVersion(scalaVersion.value),
  libraryDependencies += "org.scala-lang" % "scala-reflect" % scalaVersion.value,
  addCompilerPlugin("org.scalamacros" % "paradise" % "2.1.1" cross CrossVersion.full),
  // Use the root project's unmanaged base for all sub-projects.
  unmanagedBase := (unmanagedBase in root).value,
  // Since we want to examine the classpath to determine if a dependency on firrtl is required,
  //  this has to be a Task setting.
  //  Fortunately, allDependencies is a Task Setting, so we can modify that.
  allDependencies := {
    allDependencies.value ++ defaultVersions.collect {
      // If we have an unmanaged jar file on the classpath, assume we're to use that,
      case m: ModuleID if !(unmanagedClasspath in Compile).value.toString.contains(s"${m.name}.jar") =>
        //  otherwise let sbt fetch the appropriate artifact, possibly with a specific revision.
        val mWithRevision = m.withRevision(sys.props.getOrElse(m.name + "Version", m.revision))
        mWithRevision
    }
  }
)

lazy val publishSettings = Seq (
  publishMavenStyle := true,
  publishArtifact in Test := false,
  pomIncludeRepository := { x => false },
  // Don't add 'scm' elements if we have a git.remoteRepo definition,
  //  but since we don't (with the removal of ghpages), add them in below.
  pomExtra := <url>http://chisel.eecs.berkeley.edu/</url>
    <licenses>
      <license>
        <name>BSD-style</name>
        <url>http://www.opensource.org/licenses/bsd-license.php</url>
        <distribution>repo</distribution>
      </license>
    </licenses>
    <scm>
      <url>https://github.com/freechipsproject/chisel3.git</url>
      <connection>scm:git:github.com/freechipsproject/chisel3.git</connection>
    </scm>
    <developers>
      <developer>
        <id>jackbackrack</id>
        <name>Jonathan Bachrach</name>
        <url>http://www.eecs.berkeley.edu/~jrb/</url>
      </developer>
    </developers>,

  publishTo := {
    val v = version.value
    val nexus = "https://oss.sonatype.org/"
    if (v.trim.endsWith("SNAPSHOT")) {
      Some("snapshots" at nexus + "content/repositories/snapshots")
    }
    else {
      Some("releases" at nexus + "service/local/staging/deploy/maven2")
    }
  }
)

lazy val chiselSettings = Seq (
  name := "chisel3",

// sbt 1.2.6 fails with `Symbol 'term org.junit' is missing from the classpath`
// when compiling tests under 2.11.12
// An explicit dependency on junit seems to alleviate this.
  libraryDependencies ++= Seq(
    "junit" % "junit" % "4.13" % "test",
    "org.scalatest" %% "scalatest" % "3.1.2" % "test",
    "org.scalatestplus" %% "scalacheck-1-14" % "3.1.1.1" % "test",
    "com.github.scopt" %% "scopt" % "3.7.1"
  ),
  javacOptions ++= javacOptionsVersion(scalaVersion.value)
) ++ (
  // Tests from other projects may still run concurrently
  //  if we're not running with -DminimalResources.
  // Another option would be to experiment with:
  //  concurrentRestrictions in Global += Tags.limit(Tags.Test, 1),
  sys.props.contains("minimalResources") match {
    case true  => Seq( Test / parallelExecution := false )
    case false => Seq( fork := true,
                       Test / testForkedParallel := true )
  }
)

lazy val macros = (project in file("macros")).
  settings(name := "chisel3-macros").
  settings(commonSettings: _*).
  settings(publishSettings: _*)

lazy val core = (project in file("core")).
  settings(commonSettings: _*).
  settings(publishSettings: _*).
  settings(
    name := "chisel3-core",
    scalacOptions := scalacOptions.value ++ Seq(
      "-deprecation",
      "-explaintypes",
      "-feature",
      "-language:reflectiveCalls",
      "-unchecked",
      "-Xcheckinit",
      "-Xlint:infer-any"
//      , "-Xlint:missing-interpolator"
    )
  ).
  dependsOn(macros)

// This will always be the root project, even if we are a sub-project.
lazy val root = RootProject(file("."))

lazy val chisel = (project in file(".")).
  enablePlugins(BuildInfoPlugin).
  enablePlugins(ScalaUnidocPlugin).
  settings(
    buildInfoPackage := name.value,
    buildInfoUsePackageAsPath := true,
    buildInfoKeys := Seq[BuildInfoKey](buildInfoPackage, version, scalaVersion, sbtVersion)
  ).
  settings(commonSettings: _*).
  settings(chiselSettings: _*).
  settings(publishSettings: _*).
  dependsOn(macros).
  dependsOn(core).
  aggregate(macros, core).
  settings(
    scalacOptions in Test ++= Seq("-language:reflectiveCalls"),
    scalacOptions in Compile in doc ++= Seq(
      "-diagrams",
      "-groups",
      "-skip-packages", "chisel3.internal",
      "-diagrams-max-classes", "25",
      "-doc-version", version.value,
      "-doc-title", name.value,
      "-doc-root-content", baseDirectory.value+"/root-doc.txt",
      "-sourcepath", (baseDirectory in ThisBuild).value.toString,
      "-doc-source-url",
      {
        val branch =
          if (version.value.endsWith("-SNAPSHOT")) {
            "master"
          } else {
            s"v${version.value}"
          }
        s"https://github.com/freechipsproject/chisel3/tree/$branch/€{FILE_PATH}.scala"
      }
    )
  )

addCommandAlias("com", "all compile")
addCommandAlias("lint", "; compile:scalafix --check ; test:scalafix --check")
addCommandAlias("fix", "all compile:scalafix test:scalafix")<|MERGE_RESOLUTION|>--- conflicted
+++ resolved
@@ -29,13 +29,8 @@
 }
 
 val defaultVersions = Seq(
-<<<<<<< HEAD
   "edu.berkeley.cs" %% "firrtl" % "1.4-20200728-SNAPSHOT",
   "edu.berkeley.cs" %% "treadle" % "1.3-20200728-SNAPSHOT"
-=======
-  "edu.berkeley.cs" %% "firrtl" % "1.4-SNAPSHOT",
-  "edu.berkeley.cs" %% "treadle" % "1.3-SNAPSHOT"
->>>>>>> e8f2e9f8
 )
 
 lazy val commonSettings = Seq (
@@ -44,11 +39,7 @@
     Resolver.sonatypeRepo("releases")
   ),
   organization := "edu.berkeley.cs",
-<<<<<<< HEAD
   version := "3.4-20200728-SNAPSHOT",
-=======
-  version := "3.4-SNAPSHOT",
->>>>>>> e8f2e9f8
   autoAPIMappings := true,
   scalaVersion := "2.12.11",
   crossScalaVersions := Seq("2.12.11", "2.11.12"),

// See LICENSE for license details.

package chisel3.core

import scala.language.experimental.macros

import chisel3.internal._
import chisel3.internal.Builder.pushCommand
import chisel3.internal.firrtl._
import chisel3.internal.sourceinfo.{SourceInfo, DeprecatedSourceInfo, UnlocatableSourceInfo, WireTransform, SourceInfoTransform}

sealed abstract class Direction(name: String) {
  override def toString: String = name
  def flip: Direction
}
object Direction {
  object Input  extends Direction("input") { override def flip: Direction = Output }
  object Output extends Direction("output") { override def flip: Direction = Input }
  object Unspecified extends Direction("unspecified") { override def flip: Direction = Unspecified }
}

@deprecated("debug doesn't do anything in Chisel3 as no pruning happens in the frontend", "chisel3")
object debug {  // scalastyle:ignore object.name
  def apply (arg: Data): Data = arg
}

object DataMirror {
  def widthOf(target: Data): Width = target.width
}

/**
* Input, Output, and Flipped are used to define the directions of Module IOs.
*
* Note that they do not currently call target to be a newType or cloneType.
* This is nominally for performance reasons to avoid too many extra copies when
* something is flipped multiple times.
*
* Thus, an error will be thrown if these are used on bound Data
*/
object Input {
  def apply[T<:Data](target: T): T =
    Binding.bind(target, InputBinder, "Error: Cannot set as input ")
}
object Output {
  def apply[T<:Data](target: T): T =
    Binding.bind(target, OutputBinder, "Error: Cannot set as output ")
}
object Flipped {
  def apply[T<:Data](target: T): T =
    Binding.bind(target, FlippedBinder, "Error: Cannot flip ")
}

object Data {
  /**
  * This function returns true if the FIRRTL type of this Data should be flipped
  * relative to other nodes.
  *
  * Note that the current scheme only applies Flip to Elements or Vec chains of
  * Elements.
  *
  * A Bundle is never marked flip, instead preferring its root fields to be marked
  *
  * The Vec check is due to the fact that flip must be factored out of the vec, ie:
  * must have flip field: Vec(UInt) instead of field: Vec(flip UInt)
  */
  private[chisel3] def isFlipped(target: Data): Boolean = target match {
    case (element: Element) => element.binding.direction == Some(Direction.Input)
    case (vec: Vec[Data @unchecked]) => isFlipped(vec.sample_element)
    case (bundle: Bundle) => false
  }

  implicit class AddDirectionToData[T<:Data](val target: T) extends AnyVal {
    @deprecated("Input(Data) should be used over Data.asInput", "gchisel")
    def asInput: T = Input(target)
    @deprecated("Output(Data) should be used over Data.asOutput", "gchisel")
    def asOutput: T = Output(target)
    @deprecated("Flipped(Data) should be used over Data.flip", "gchisel")
    def flip(): T = Flipped(target)
  }
}

/** This forms the root of the type system for wire data types. The data value
  * must be representable as some number (need not be known at Chisel compile
  * time) of bits, and must have methods to pack / unpack structured data to /
  * from bits.
  */
abstract class Data extends HasId {
  // Return ALL elements at root of this type.
  // Contasts with flatten, which returns just Bits
  private[chisel3] def allElements: Seq[Element]

  private[core] def badConnect(that: Data)(implicit sourceInfo: SourceInfo): Unit =
    throwException(s"cannot connect ${this} and ${that}")
  private[chisel3] def connect(that: Data)(implicit sourceInfo: SourceInfo): Unit = {
    Binding.checkSynthesizable(this, s"'this' ($this)")
    Binding.checkSynthesizable(that, s"'that' ($that)")
    try {
      MonoConnect.connect(sourceInfo, this, that, Builder.forcedModule)
    } catch {
      case MonoConnect.MonoConnectException(message) =>
        throwException(
          s"Connection between sink ($this) and source ($that) failed @$message"
        )
    }
  }
  private[chisel3] def bulkConnect(that: Data)(implicit sourceInfo: SourceInfo): Unit = {
    Binding.checkSynthesizable(this, s"'this' ($this)")
    Binding.checkSynthesizable(that, s"'that' ($that)")
    try {
      BiConnect.connect(sourceInfo, this, that, Builder.forcedModule)
    } catch {
      case BiConnect.BiConnectException(message) =>
        throwException(
          s"Connection between left ($this) and source ($that) failed @$message"
        )
    }
  }
  private[chisel3] def lref: Node = Node(this)
  private[chisel3] def ref: Arg = if (isLit) litArg.get else lref
  private[chisel3] def cloneTypeWidth(width: Width): this.type
  private[chisel3] def toType: String
  private[core] def width: Width

  def cloneType: this.type
  def chiselCloneType: this.type = {
    // Call the user-supplied cloneType method
    val clone = this.cloneType
    //TODO(twigg): Do recursively for better error messages
    for((clone_elem, source_elem) <- clone.allElements zip this.allElements) {
      clone_elem.binding = UnboundBinding(source_elem.binding.direction)
    }
    clone
  }
  final def := (that: Data)(implicit sourceInfo: SourceInfo): Unit = this connect that
  final def <> (that: Data)(implicit sourceInfo: SourceInfo): Unit = this bulkConnect that
  def litArg(): Option[LitArg] = None
  def litValue(): BigInt = litArg.get.num
  def isLit(): Boolean = litArg.isDefined

<<<<<<< HEAD
  private[core] def width: Width
=======
  /** Returns the width, in bits, if currently known.
    * @throws java.util.NoSuchElementException if the width is not known. */
>>>>>>> ddb72787
  final def getWidth: Int = width.get
  /** Returns whether the width is currently known. */
  final def isWidthKnown: Boolean = width.known
  /** Returns Some(width) if the width is known, else None. */
  final def widthOption: Option[Int] = if (isWidthKnown) Some(getWidth) else None

  // While this being in the Data API doesn't really make sense (should be in
  // Aggregate, right?) this is because of an implementation limitation:
  // cloneWithDirection, which is private and defined here, needs flatten to
  // set element directionality.
  // Related: directionality is mutable state. A possible solution for both is
  // to define directionality relative to the container, but these parent links
  // currently don't exist (while this information may be available during
  // FIRRTL emission, it would break directionality querying from Chisel, which
  // does get used).
  private[chisel3] def flatten: IndexedSeq[Bits]

  /** Creates an new instance of this type, unpacking the input Bits into
    * structured data.
    *
    * This performs the inverse operation of toBits.
    *
    * @note does NOT assign to the object this is called on, instead creates
    * and returns a NEW object (useful in a clone-and-assign scenario)
    * @note does NOT check bit widths, may drop bits during assignment
    * @note what fromBits assigs to must have known widths
    */
  def fromBits(that: Bits): this.type = macro SourceInfoTransform.thatArg

  def do_fromBits(that: Bits)(implicit sourceInfo: SourceInfo): this.type = {
    var i = 0
    val wire = Wire(this.chiselCloneType)
    val bits =
      if (that.width.known && that.width.get >= wire.width.get) {
        that
      } else {
        Wire(that.cloneTypeWidth(wire.width), init = that)
      }
    for (x <- wire.flatten) {
      x := bits(i + x.getWidth-1, i)
      i += x.getWidth
    }
    wire.asInstanceOf[this.type]
  }

  /** Packs the value of this object as plain Bits.
    *
    * This performs the inverse operation of fromBits(Bits).
    */
  @deprecated("Use asBits, which makes the reinterpret cast more explicit and actually returns Bits", "chisel3")
  def toBits(): UInt = SeqUtils.do_asUInt(this.flatten)(DeprecatedSourceInfo)

  /** Reinterpret cast to UInt.
    *
    * @note value not guaranteed to be preserved: for example, a SInt of width
    * 3 and value -1 (0b111) would become an UInt with value 7
    * @note Aggregates are recursively packed with the first element appearing
    * in the least-significant bits of the result.
    */
  final def asUInt(): UInt = macro SourceInfoTransform.noArg

  def do_asUInt(implicit sourceInfo: SourceInfo): UInt =
    SeqUtils.do_asUInt(this.flatten)(sourceInfo)
}

object Wire {
  def apply[T <: Data](t: T): T = macro WireTransform.apply[T]

  // No source info since Scala macros don't yet support named / default arguments.
  def apply[T <: Data](dummy: Int = 0, init: T): T =
    do_apply(null.asInstanceOf[T], init)(UnlocatableSourceInfo)

  // No source info since Scala macros don't yet support named / default arguments.
  def apply[T <: Data](t: T, init: T): T =
    do_apply(t, init)(UnlocatableSourceInfo)

  def do_apply[T <: Data](t: T, init: T)(implicit sourceInfo: SourceInfo): T = {
    val x = Reg.makeType(t, null.asInstanceOf[T], init)

    // Bind each element of x to being a Wire
    Binding.bind(x, WireBinder(Builder.forcedModule), "Error: t")

    pushCommand(DefWire(sourceInfo, x))
    pushCommand(DefInvalid(sourceInfo, x.ref))
    if (init != null) {
      Binding.checkSynthesizable(init, s"'init' ($init)")
      x := init
    }
    x
  }
}

object Clock {
  def apply(): Clock = new Clock
  def apply(dir: Direction): Clock = {
    val result = apply()
    dir match {
      case Direction.Input => Input(result)
      case Direction.Output => Output(result)
      case Direction.Unspecified => result
    }
  }
}

// TODO: Document this.
sealed class Clock extends Element(Width(1)) {
  def cloneType: this.type = Clock().asInstanceOf[this.type]
  private[chisel3] override def flatten: IndexedSeq[Bits] = IndexedSeq()
  private[chisel3] def cloneTypeWidth(width: Width): this.type = cloneType
  private[chisel3] def toType = "Clock"

  override def connect (that: Data)(implicit sourceInfo: SourceInfo): Unit = that match {
    case _: Clock => super.connect(that)(sourceInfo)
    case _ => super.badConnect(that)(sourceInfo)
  }
}<|MERGE_RESOLUTION|>--- conflicted
+++ resolved
@@ -117,7 +117,7 @@
   }
   private[chisel3] def lref: Node = Node(this)
   private[chisel3] def ref: Arg = if (isLit) litArg.get else lref
-  private[chisel3] def cloneTypeWidth(width: Width): this.type
+  private[core] def cloneTypeWidth(width: Width): this.type
   private[chisel3] def toType: String
   private[core] def width: Width
 
@@ -137,12 +137,8 @@
   def litValue(): BigInt = litArg.get.num
   def isLit(): Boolean = litArg.isDefined
 
-<<<<<<< HEAD
-  private[core] def width: Width
-=======
   /** Returns the width, in bits, if currently known.
     * @throws java.util.NoSuchElementException if the width is not known. */
->>>>>>> ddb72787
   final def getWidth: Int = width.get
   /** Returns whether the width is currently known. */
   final def isWidthKnown: Boolean = width.known
@@ -251,7 +247,7 @@
 sealed class Clock extends Element(Width(1)) {
   def cloneType: this.type = Clock().asInstanceOf[this.type]
   private[chisel3] override def flatten: IndexedSeq[Bits] = IndexedSeq()
-  private[chisel3] def cloneTypeWidth(width: Width): this.type = cloneType
+  private[core] def cloneTypeWidth(width: Width): this.type = cloneType
   private[chisel3] def toType = "Clock"
 
   override def connect (that: Data)(implicit sourceInfo: SourceInfo): Unit = that match {

// See LICENSE for license details.

package chisel3.aop

import chisel3.RawModule
import firrtl.options.{OptionsException, RegisteredLibrary, ShellOption}

/** Enables adding aspects to a design from the commandline, e.g.
  *  sbt> runMain chisel3.stage.ChiselMain --module <module> --with-aspect <aspect>
  */
final class AspectLibrary() extends RegisteredLibrary  {
  val name = "AspectLibrary"

  import scala.reflect.runtime.universe._

<<<<<<< HEAD
  def apply(aspectName: String): Aspect[RawModule] = {
=======
  private def isObject[T](x: T)(implicit tag: TypeTag[T]): Boolean = PartialFunction.cond(tag.tpe) {
    case SingleType(_, _) => true
  }

  private def apply(aspectName: String): Aspect[RawModule] = {
>>>>>>> 4934a44b
    try {
      // If a regular class, instantiate, otherwise try as a singleton object
      try {
        val x = Class.forName(aspectName).asInstanceOf[Class[_ <: Aspect[RawModule]]]
        x.getDeclaredConstructor().newInstance()
      } catch {
        case e: InstantiationException =>
          val rm = runtimeMirror(getClass.getClassLoader)
          val x = rm.staticModule(aspectName)
          try {
            rm.reflectModule(x).instance.asInstanceOf[Aspect[RawModule]]
          } catch {
            case _: Exception => throw e
          }
      }
    } catch {
      case e: ClassNotFoundException =>
        throw new OptionsException(s"Unable to locate aspect '$aspectName'! (Did you misspell it?)", e)
      case e: InstantiationException =>
        throw new OptionsException(
          s"Unable to create instance of aspect '$aspectName'! (Does this class take parameters?)", e)
    }
  }

  val options = Seq(new ShellOption[String](
    longOption = "with-aspect",
    toAnnotationSeq = {
      case aspectName: String => Seq(apply(aspectName))
    },
    helpText = "The name/class of an aspect to compile with (must be a class/object without arguments!)",
    helpValueName = Some("<package>.<aspect>")
  ))
}<|MERGE_RESOLUTION|>--- conflicted
+++ resolved
@@ -13,15 +13,7 @@
 
   import scala.reflect.runtime.universe._
 
-<<<<<<< HEAD
-  def apply(aspectName: String): Aspect[RawModule] = {
-=======
-  private def isObject[T](x: T)(implicit tag: TypeTag[T]): Boolean = PartialFunction.cond(tag.tpe) {
-    case SingleType(_, _) => true
-  }
-
   private def apply(aspectName: String): Aspect[RawModule] = {
->>>>>>> 4934a44b
     try {
       // If a regular class, instantiate, otherwise try as a singleton object
       try {

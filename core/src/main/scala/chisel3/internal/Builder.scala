--- conflicted
+++ resolved
@@ -381,7 +381,6 @@
   def annotations: ArrayBuffer[ChiselAnnotation] = dynamicContext.annotations
   def namingStack: NamingStack = dynamicContext.namingStack
 
-<<<<<<< HEAD
   def addInstance(key: InstanceKey, instance: BlackBox): Unit = {
     chiselContext.get.instanceMap(key) = instance
   }
@@ -390,7 +389,6 @@
     chiselContext.get.instanceMap(key)
   }
 
-=======
   // Puts either a prefix string or hasId onto the prefix stack
   def pushPrefix(d: Either[String, HasId]): Unit = {
     chiselContext.get().prefixStack += d
@@ -428,7 +426,6 @@
   // Returns the prefix stack at this moment
   def getPrefix(): Prefix = chiselContext.get().prefixStack.toList.asInstanceOf[Prefix]
 
->>>>>>> d6d9ce53
   def currentModule: Option[BaseModule] = dynamicContextVar.value match {
     case Some(dyanmicContext) => dynamicContext.currentModule
     case _ => None
